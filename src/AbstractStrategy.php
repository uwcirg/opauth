--- conflicted
+++ resolved
@@ -174,16 +174,7 @@
      *
      * More info: https://github.com/uzyn/opauth/wiki/Auth-response
      *
-<<<<<<< HEAD
-     * @param string $raw Raw response from Oauth provider
-=======
      * @param string $raw Raw response from provider
-     * @param array $error Data on error to be sent back along with the callback
-     *    $error = array(
-     *        'code'        // Error code, can be int (HTTP status) or string (eg. access_denied)
-     *        'message'    // User-friendly error message
-     *    )
->>>>>>> 0a6158f9
      * @return Response
      */
     protected function response($raw)
